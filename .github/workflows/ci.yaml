--- conflicted
+++ resolved
@@ -26,10 +26,7 @@
     - name: Setup Conda Environment
       uses: conda-incubator/setup-miniconda@v2.1.1
       with:
-<<<<<<< HEAD
-=======
         python-version: ${{ matrix.python-version }}
->>>>>>> cb46bbdc
         environment-file: devtools/conda-envs/test_env.yaml
         python-version: ${{ matrix.python-version }}
         channels: dglteam,conda-forge,defaults
